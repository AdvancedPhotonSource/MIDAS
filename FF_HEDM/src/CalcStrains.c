--- conflicted
+++ resolved
@@ -160,11 +160,7 @@
 		Diff = InterDiff - f_data->B[i];
 		TotDiff += Diff*Diff;
 	}
-<<<<<<< HEAD
-	return TotDiff*1e6;
-=======
 	return 1000000*TotDiff;
->>>>>>> 526ba277
 }
 
 inline int
